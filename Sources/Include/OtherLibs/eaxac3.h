--- conflicted
+++ resolved
@@ -26,10 +26,6 @@
 #else
 #define EAXAC3_API __declspec(dllimport)
 #endif
-<<<<<<< HEAD
-#define 
-=======
->>>>>>> b86745dc
 
 #ifdef __cplusplus
 extern "C" {
