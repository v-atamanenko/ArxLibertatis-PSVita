--- conflicted
+++ resolved
@@ -130,12 +130,8 @@
 		}
 		
 		GRenderer->SetBlendFunc(Renderer::BlendSrcAlpha, Renderer::BlendSrcAlpha);
-<<<<<<< HEAD
-		EERIEDrawSprite(in, 11.f, lightsource_tc, light->rgb.to<u8>(), 2.f);
-=======
-		EERIEDrawSprite(&in, 11.f, g_lightSourceTexture, light->rgb.to<u8>(), 2.f);
-		
->>>>>>> 91a42f03
+		EERIEDrawSprite(in, 11.f, g_lightSourceTexture, light->rgb.to<u8>(), 2.f);
+		
 	}
 	
 	GRenderer->SetRenderState(Renderer::AlphaBlending, false);
