
#ifndef ARX_D3DWRAPPER_H
#define ARX_D3DWRAPPER_H

#define D3D_OVERLOADS

<<<<<<< HEAD
#include <math.h>
#include "core/Common.h"
=======

>>>>>>> dd016c5f

#if ARX_COMPILER == ARX_COMPILER_GCC
    #pragma GCC diagnostic ignored "-fpermissive"
#endif

#include <d3d.h>

#if ARX_COMPILER == ARX_COMPILER_GCC
    #pragma GCC diagnostic error "-fpermissive"
#endif
    
#endif // ARX_D3DWRAPPER_H
<|MERGE_RESOLUTION|>--- conflicted
+++ resolved
@@ -4,13 +4,9 @@
 
 #define D3D_OVERLOADS
 
-<<<<<<< HEAD
-#include <math.h>
+
+#include <cmath>
 #include "core/Common.h"
-=======
-
->>>>>>> dd016c5f
-
 #if ARX_COMPILER == ARX_COMPILER_GCC
     #pragma GCC diagnostic ignored "-fpermissive"
 #endif
