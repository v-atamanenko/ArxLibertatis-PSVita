--- conflicted
+++ resolved
@@ -20,10 +20,6 @@
 	{ "FTL.cpp", Logger::Warning },
 	{ "PakManager.cpp", Logger::Fatal },
 	{ "Filesystem.cpp", Logger::Fatal },
-<<<<<<< HEAD
-=======
-	{ "Audio.cpp", Logger::Error },
->>>>>>> 30034713
 	{ "Object.cpp", Logger::Warning },
 	{ "Speech.cpp", Logger::Error },
 	{ "IO.cpp", Logger::Debug },
